--- conflicted
+++ resolved
@@ -226,15 +226,9 @@
         final boolean enableConnectionPooling;
         final long writeWatermarkPeriodMillis;
         final long readWatermarkPeriodMillis;
-<<<<<<< HEAD
-<<<<<<< HEAD
         final boolean createScope;
-=======
         final int reportingInterval;
->>>>>>> issue-87-add-throughput-recorder
-=======
         final boolean batchReaders;
->>>>>>> ea221331
 
         Test(long startTime, CommandLine commandline) throws IllegalArgumentException {
             this.startTime = startTime;
