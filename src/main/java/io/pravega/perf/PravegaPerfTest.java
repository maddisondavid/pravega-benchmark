/**
 * Copyright (c) 2017 Dell Inc., or its subsidiaries. All Rights Reserved.
 *
 * Licensed under the Apache License, Version 2.0 (the "License");
 * you may not use this file except in compliance with the License.
 * You may obtain a copy of the License at
 *
 *     http://www.apache.org/licenses/LICENSE-2.0
 */

package io.pravega.perf;

import io.pravega.client.ClientConfig;
import io.pravega.client.EventStreamClientFactory;
import io.pravega.client.stream.ReaderGroup;
import io.pravega.client.stream.impl.ClientFactoryImpl;
import io.pravega.client.stream.impl.ControllerImpl;
import io.pravega.client.stream.impl.ControllerImplConfig;
import org.apache.commons.cli.CommandLine;
import org.apache.commons.cli.CommandLineParser;
import org.apache.commons.cli.DefaultParser;
import org.apache.commons.cli.HelpFormatter;
import org.apache.commons.cli.Options;
import org.apache.commons.cli.ParseException;
import org.slf4j.Logger;
import org.slf4j.LoggerFactory;

import java.io.IOException;
import java.net.URI;
import java.net.URISyntaxException;
import java.util.List;
import java.util.concurrent.Callable;
import java.util.concurrent.ExecutionException;
import java.util.concurrent.Executors;
import java.util.concurrent.ForkJoinPool;
import java.util.concurrent.ScheduledExecutorService;
import java.util.concurrent.TimeUnit;
import java.util.stream.Collectors;
import java.util.stream.IntStream;
import java.util.stream.Stream;

/**
 * Performance benchmark for Pravega.
 * Data format is in comma separated format as following: {TimeStamp, Sensor Id, Location, TempValue }.
 */
public class PravegaPerfTest {
    private static Logger log = LoggerFactory.getLogger(PravegaPerfTest.class);
    final static String BENCHMARKNAME = "pravega-benchmark";

    public static void main(String[] args) {
        final Options options = new Options();
        final HelpFormatter formatter = new HelpFormatter();
        final CommandLineParser parser;
        CommandLine commandline = null;
        final long startTime = System.currentTimeMillis();

        options.addOption("controller", true, "Controller URI");
        options.addOption("scope", true, "Scope name");
        options.addOption("stream", true, "Stream name");
        options.addOption("producers", true, "Number of producers");
        options.addOption("consumers", true, "Number of consumers");
        options.addOption("events", true,
                "Number of events/records if 'time' not specified;\n" +
                        "otherwise, Maximum events per second by producer(s) " +
                        "and/or Number of events per consumer");
        options.addOption("flush", true,
                "Each producer calls flush after writing <arg> number of of events/records; " +
                        "Not applicable, if both producers and consumers are specified");
        options.addOption("time", true, "Number of seconds the code runs");
        options.addOption("transactionspercommit", true,
                "Number of events before a transaction is committed");
        options.addOption("segments", true, "Number of segments. If Stream auto-scaling is enabled, this is the initial number of segments.  If stream exists using -1 indicates the stream configuration should not be modified.");
        options.addOption("segmentScaleKBps", true, "Setting this option enables Stream auto-scaling. " +
                "This option tells the throughput in KBps that a Stream segment should receive to be candidate for split (scaleFactor new segments will be created).");
        options.addOption("segmentScaleEventsPerSecond", true, "Setting this option enables Stream auto-scaling. " +
                "This option tells the throughput in events/second that a Stream segment should receive to be candidate for split (scaleFactor new segments will be created).");
        options.addOption("scaleFactor", true, "If the scale policy is configured, this parameter defines the number of new segments" +
                "to be created once Pravega determines to split a segment.");
        options.addOption("size", true, "Size of each message (event or record)");
        options.addOption("recreate", true,
                "If the stream is already existing, delete and recreate the same");
        options.addOption("throughput", true,
                "if > 0 , throughput in MB/s\n" +
                        "if 0 , writes 'events'\n" +
                        "if -1, get the maximum throughput");
        options.addOption("writecsv", true, "CSV file to record write latencies");
        options.addOption("readcsv", true, "CSV file to record read latencies");
        options.addOption("writethroughputcsv", true, "CSV file to record write throughput");
        options.addOption("readthroughputcsv", true, "CSV file to record read throughput");
        options.addOption("enableConnectionPooling", true, "Set to false to disable connection pooling");
        options.addOption("writeWatermarkPeriodMillis", true,
                "If -1 (default), watermarks will not be written.\n" +
                "If 0 and not using transactions, watermarks will be written after every event.\n" +
                "If >0 and not using transactions, watermarks will be written with a period of this many milliseconds.\n" +
                "If >= 0 and using transactions, watermarks will be written on each commit.");
        options.addOption("readWatermarkPeriodMillis", true,
                "If -1 (default), watermarks will not be read.\n" +
                "If >0, watermarks will be read with a period of this many milliseconds.");
<<<<<<< HEAD
        options.addOption("reportingIntervalMillis", true, "period (in milliseconds) in which performance will be reported");

=======
        options.addOption("createScope", true, "attempt to create Pravega scope(true by default)");
>>>>>>> 8ea4bd14

        options.addOption("help", false, "Help message");

        parser = new DefaultParser();
        try {
            commandline = parser.parse(options, args);
        } catch (ParseException ex) {
            ex.printStackTrace();
            formatter.printHelp(BENCHMARKNAME, options);
            System.exit(0);
        }

        if (commandline.hasOption("help")) {
            formatter.printHelp(BENCHMARKNAME, options);
            System.exit(0);
        }

        final Test perfTest = createTest(startTime, commandline, options);
        if (perfTest == null) {
            System.exit(0);
        }

        final ForkJoinPool executor = new ForkJoinPool();

        try {
            final List<WriterWorker> producers = perfTest.getProducers();
            final List<ReaderWorker> consumers = perfTest.getConsumers();

            final List<Callable<Void>> workers = Stream.of(consumers, producers)
                    .filter(x -> x != null)
                    .flatMap(x -> x.stream())
                    .collect(Collectors.toList());

            Runtime.getRuntime().addShutdownHook(new Thread() {
                public void run() {
                    try {
                        System.out.println();
                        executor.shutdown();
                        executor.awaitTermination(1, TimeUnit.SECONDS);
                        perfTest.shutdown(System.currentTimeMillis());
                        if (consumers != null) {
                            consumers.forEach(ReaderWorker::close);
                        }
                        if (producers != null) {
                            producers.forEach(WriterWorker::close);
                        }
                        perfTest.closeReaderGroup();
                    } catch (InterruptedException ex) {
                        ex.printStackTrace();
                    }
                }
            });
            perfTest.start(System.currentTimeMillis());
            executor.invokeAll(workers);
            executor.shutdown();
            executor.awaitTermination(1, TimeUnit.SECONDS);
            perfTest.shutdown(System.currentTimeMillis());
            if (consumers != null) {
                consumers.forEach(ReaderWorker::close);
            }
            if (producers != null) {
                producers.forEach(WriterWorker::close);
            }
            perfTest.closeReaderGroup();
        } catch (Exception ex) {
            ex.printStackTrace();
        }
        System.exit(0);
    }

    public static Test createTest(long startTime, CommandLine commandline, Options options) {
        try {
            return new PravegaTest(startTime, commandline);
        } catch (IllegalArgumentException ex) {
            ex.printStackTrace();
            final HelpFormatter formatter = new HelpFormatter();
            formatter.printHelp(BENCHMARKNAME, options);
        } catch (URISyntaxException | InterruptedException ex) {
            ex.printStackTrace();
        } catch (Exception ex) {
            ex.printStackTrace();
        }
        return null;
    }

    static private abstract class Test {
        static final int MAXTIME = 60 * 60 * 24;
        static final int DEFAULT_REPORTING_INTERVAL = 5000;
        static final int TIMEOUT = 1000;
        static final String SCOPE = "Scope";

        final String controllerUri;
        final int messageSize;
        final String streamName;
        final String rdGrpName;
        final String scopeName;
        final boolean recreate;
        final boolean writeAndRead;
        final int producerCount;
        final int consumerCount;
        final int segmentCount;
        final int segmentScaleKBps;
        final int segmentScaleEventsPerSecond;
        final int scaleFactor;
        final int events;
        final int eventsPerSec;
        final int eventsPerProducer;
        final int eventsPerConsumer;
        final int EventsPerFlush;
        final int transactionPerCommit;
        final int runtimeSec;
        final double throughput;
        final String writeFile;
        final String readFile;
        final String writeThroughputFile;
        final String readThroughputFile;
        final PerfStats produceStats;
        final PerfStats consumeStats;
        final long startTime;
        final boolean enableConnectionPooling;
        final long writeWatermarkPeriodMillis;
        final long readWatermarkPeriodMillis;
<<<<<<< HEAD
        final int reportingInterval;
=======
        final boolean createScope;
>>>>>>> 8ea4bd14

        Test(long startTime, CommandLine commandline) throws IllegalArgumentException {
            this.startTime = startTime;

            controllerUri = parseStringOption(commandline, "controller", null);
            producerCount = parseIntOption(commandline, "producers", 0);
            consumerCount = parseIntOption(commandline, "consumers", 0);
            events = parseIntOption(commandline, "events", 0);

            if (commandline.hasOption("flush")) {
                int flushEvents = Integer.parseInt(commandline.getOptionValue("flush"));
                if (flushEvents > 0) {
                    EventsPerFlush = flushEvents;
                } else {
                    EventsPerFlush = Integer.MAX_VALUE;
                }
            } else {
                EventsPerFlush = Integer.MAX_VALUE;
            }

            if (commandline.hasOption("time")) {
                runtimeSec = Integer.parseInt(commandline.getOptionValue("time"));
            } else if (events > 0) {
                runtimeSec = 0;
            } else {
                runtimeSec = MAXTIME;
            }

            messageSize = parseIntOption(commandline, "size", 0);
            streamName = parseStringOption(commandline, "stream", null);
            scopeName = parseStringOption(commandline, "scope", SCOPE);
            transactionPerCommit = parseIntOption(commandline, "transactionspercommit", 0);
            segmentCount = parseIntOption(commandline, "segments", producerCount);
            segmentScaleKBps = parseIntOption(commandline, "segmentScaleKBps", 0);
            segmentScaleEventsPerSecond = parseIntOption(commandline, "segmentScaleEventsPerSecond", 0);
            scaleFactor = parseIntOption(commandline, "scaleFactor", 2);

            if (commandline.hasOption("recreate")) {
                recreate = Boolean.parseBoolean(commandline.getOptionValue("recreate"));
            } else {
                recreate = producerCount > 0 && consumerCount > 0;
            }

            if (commandline.hasOption("throughput")) {
                throughput = Double.parseDouble(commandline.getOptionValue("throughput"));
            } else {
                throughput = -1;
            }

            writeFile = parseStringOption(commandline, "writecsv", null);
            readFile = parseStringOption(commandline, "readcsv", null);

            if (commandline.hasOption("writethroughputcsv")) {
                writeThroughputFile = commandline.getOptionValue("writethroughputcsv");
            } else {
                writeThroughputFile = null;
            }
            if (commandline.hasOption("readthroughputcsv")) {
                readThroughputFile = commandline.getOptionValue("readthroughputcsv");
            } else {
                readThroughputFile = null;
            }

            if (commandline.hasOption("reportingIntervalMillis")) {
                reportingInterval = Integer.parseInt(commandline.getOptionValue("reportingIntervalMillis"));
            } else {
                reportingInterval = DEFAULT_REPORTING_INTERVAL;
            }

            enableConnectionPooling = Boolean.parseBoolean(commandline.getOptionValue("enableConnectionPooling", "true"));

            writeWatermarkPeriodMillis = Long.parseLong(commandline.getOptionValue("writeWatermarkPeriodMillis", "-1"));
            readWatermarkPeriodMillis = Long.parseLong(commandline.getOptionValue("readWatermarkPeriodMillis", "-1"));

            createScope = Boolean.parseBoolean(commandline.getOptionValue("createScope", "true"));

            if (controllerUri == null) {
                throw new IllegalArgumentException("Error: Must specify Controller IP address");
            }

            if (streamName == null) {
                throw new IllegalArgumentException("Error: Must specify stream Name");
            }

            if (producerCount == 0 && consumerCount == 0) {
                throw new IllegalArgumentException("Error: Must specify the number of producers or Consumers");
            }

            if (segmentScaleEventsPerSecond < 0 || segmentScaleKBps < 0 || scaleFactor < 0) {
                throw new IllegalArgumentException("Error: Invalid values for Stream scaling policy (cannot be negative).");
            } else if (segmentScaleEventsPerSecond > 0 && segmentScaleKBps > 0) {
                throw new IllegalArgumentException("Error: You can specify only one type of scaling policy in a Stream (either event rate or data rate).");
            }

            if (recreate) {
                rdGrpName = streamName + startTime;
            } else {
                rdGrpName = streamName + "RdGrp";
            }

            if (producerCount > 0) {
                if (messageSize == 0) {
                    throw new IllegalArgumentException("Error: Must specify the event 'size'");
                }

                writeAndRead = consumerCount > 0;

                if (writeAndRead) {
                    produceStats = null;
                } else {
                    produceStats = new PerfStats("Writing", reportingInterval, messageSize, writeFile, writeThroughputFile);
                }

                eventsPerProducer = (events + producerCount - 1) / producerCount;
                if (throughput < 0 && runtimeSec > 0) {
                    eventsPerSec = events / producerCount;
                } else if (throughput > 0) {
                    eventsPerSec = (int) (((throughput * 1024 * 1024) / messageSize) / producerCount);
                } else {
                    eventsPerSec = 0;
                }
            } else {
                produceStats = null;
                eventsPerProducer = 0;
                eventsPerSec = 0;
                writeAndRead = false;
            }

            if (consumerCount > 0) {
                String action;
                if (writeAndRead) {
                    action = "Write/Reading";
                } else {
                    action = "Reading";
                }
                consumeStats = new PerfStats(action, reportingInterval, messageSize, readFile, readThroughputFile);
                eventsPerConsumer = events / consumerCount;
            } else {
                consumeStats = null;
                eventsPerConsumer = 0;
            }
        }

        public void start(long startTime) throws IOException {
            if (produceStats != null && !writeAndRead) {
                produceStats.start(startTime);
            }
            if (consumeStats != null) {
                consumeStats.start(startTime);
            }
        }

        public void shutdown(long endTime) {
            try {
                if (produceStats != null && !writeAndRead) {
                    produceStats.shutdown(endTime);
                }
                if (consumeStats != null) {
                    consumeStats.shutdown(endTime);
                }
            } catch (ExecutionException | InterruptedException ex) {
                ex.printStackTrace();
            }
        }

        public abstract void closeReaderGroup();

        public abstract List<WriterWorker> getProducers();

        public abstract List<ReaderWorker> getConsumers() throws URISyntaxException;

        private int parseIntOption(CommandLine commandline, String option, int defaultValue) {
            if (commandline.hasOption(option)) {
                return Integer.parseInt(commandline.getOptionValue(option));
            } else {
                return defaultValue;
            }
        }

        private String parseStringOption(CommandLine commandline, String option, String defaultValue) {
            if (commandline.hasOption(option)) {
                return String.valueOf(commandline.getOptionValue(option));
            } else {
                return defaultValue;
            }
        }

    }

    static private class PravegaTest extends Test {
        final PravegaStreamHandler streamHandle;
        final EventStreamClientFactory factory;
        final ReaderGroup readerGroup;

        PravegaTest(long startTime, CommandLine commandline) throws Exception {
            super(startTime, commandline);

            log.info("Test Parameters: {}", toString());

            final ScheduledExecutorService bgExecutor = Executors.newScheduledThreadPool(10);
            final ControllerImpl controller = new ControllerImpl(ControllerImplConfig.builder()
                    .clientConfig(ClientConfig.builder().controllerURI(new URI(controllerUri)).build())
                    .maxBackoffMillis(5000).build(),
                    bgExecutor);

            streamHandle = new PravegaStreamHandler(scopeName, streamName, rdGrpName, controllerUri, segmentCount,
                    segmentScaleKBps, segmentScaleEventsPerSecond, scaleFactor, TIMEOUT, controller, bgExecutor, createScope);

            if (producerCount > 0 && segmentCount > 0 && !streamHandle.create()) {
                if (recreate) {
                    streamHandle.recreate();
                } else {
                    streamHandle.scale();
                }
            }

            if (consumerCount > 0) {
                readerGroup = streamHandle.createReaderGroup(!writeAndRead);
            } else {
                readerGroup = null;
            }

            factory = new ClientFactoryImpl(scopeName, controller);
        }

        public List<WriterWorker> getProducers() {
            final List<WriterWorker> writers;

            if (producerCount > 0) {
                if (transactionPerCommit > 0) {
                    final boolean enableWatermark = writeWatermarkPeriodMillis >= 0;
                    writers = IntStream.range(0, producerCount)
                            .boxed()
                            .map(i -> new PravegaTransactionWriterWorker(i, eventsPerProducer,
                                    runtimeSec, false,
                                    messageSize, startTime,
                                    produceStats, streamName,
                                    eventsPerSec, writeAndRead, factory,
                                    transactionPerCommit, enableConnectionPooling,
                                    enableWatermark))
                            .collect(Collectors.toList());
                } else {
                    writers = IntStream.range(0, producerCount)
                            .boxed()
                            .map(i -> new PravegaWriterWorker(i, eventsPerProducer,
                                    EventsPerFlush, runtimeSec, false,
                                    messageSize, startTime, produceStats,
                                    streamName, eventsPerSec, writeAndRead, factory, enableConnectionPooling,
                                    writeWatermarkPeriodMillis))
                            .collect(Collectors.toList());
                }
            } else {
                writers = null;
            }

            return writers;
        }

        public List<ReaderWorker> getConsumers() throws URISyntaxException {
            final List<ReaderWorker> readers;
            if (consumerCount > 0) {
                readers = IntStream.range(0, consumerCount)
                        .boxed()
                        .map(i -> new PravegaReaderWorker(i, eventsPerConsumer,
                                runtimeSec, startTime, consumeStats,
                                rdGrpName, TIMEOUT, writeAndRead, factory,
                                io.pravega.client.stream.Stream.of(scopeName, streamName),
                                readWatermarkPeriodMillis))
                        .collect(Collectors.toList());
            } else {
                readers = null;
            }
            return readers;
        }

        @Override
        public void closeReaderGroup() {
            if (readerGroup != null) {
                readerGroup.close();
            }
        }

        @Override
        public String toString() {
            return "streamName='" + streamName + '\'' +
                ", rdGrpName='" + rdGrpName + '\'' +
                ", scopeName='" + scopeName + '\'' +
                ", recreate=" + recreate +
                ", writeAndRead=" + writeAndRead +
                ", producerCount=" + producerCount +
                ", consumerCount=" + consumerCount +
                ", segmentCount=" + segmentCount +
                ", segmentScaleKBps=" + segmentScaleKBps +
                ", segmentScaleEventsPerSecond=" + segmentScaleEventsPerSecond +
                ", scaleFactor=" + scaleFactor +
                ", events=" + events +
                ", eventsPerSec=" + eventsPerSec +
                ", eventsPerProducer=" + eventsPerProducer +
                ", eventsPerConsumer=" + eventsPerConsumer +
                ", EventsPerFlush=" + EventsPerFlush +
                ", transactionPerCommit=" + transactionPerCommit +
                ", runtimeSec=" + runtimeSec +
                ", throughput=" + throughput +
                ", writeFile='" + writeFile + '\'' +
                ", readFile='" + readFile + '\'' +
                ", startTime=" + startTime +
                ", enableConnectionPooling=" + enableConnectionPooling +
                ", writeWatermarkPeriodMillis=" + writeWatermarkPeriodMillis +
                ", readWatermarkPeriodMillis=" + readWatermarkPeriodMillis;
        }
    }
}<|MERGE_RESOLUTION|>--- conflicted
+++ resolved
@@ -96,12 +96,8 @@
         options.addOption("readWatermarkPeriodMillis", true,
                 "If -1 (default), watermarks will not be read.\n" +
                 "If >0, watermarks will be read with a period of this many milliseconds.");
-<<<<<<< HEAD
         options.addOption("reportingIntervalMillis", true, "period (in milliseconds) in which performance will be reported");
-
-=======
         options.addOption("createScope", true, "attempt to create Pravega scope(true by default)");
->>>>>>> 8ea4bd14
 
         options.addOption("help", false, "Help message");
 
@@ -224,11 +220,8 @@
         final boolean enableConnectionPooling;
         final long writeWatermarkPeriodMillis;
         final long readWatermarkPeriodMillis;
-<<<<<<< HEAD
         final int reportingInterval;
-=======
         final boolean createScope;
->>>>>>> 8ea4bd14
 
         Test(long startTime, CommandLine commandline) throws IllegalArgumentException {
             this.startTime = startTime;
